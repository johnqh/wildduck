/* eslint no-control-regex: 0 */
'use strict';

const os = require('os');
const punycode = require('punycode/');
const libmime = require('libmime');
const consts = require('./consts');
const errors = require('./errors');
const fs = require('fs');
const he = require('he');
const pathlib = require('path');
const crypto = require('crypto');
const urllib = require('url');
const net = require('net');
const ipaddr = require('ipaddr.js');
const ObjectId = require('mongodb').ObjectId;
const log = require('npmlog');
const addressparser = require('nodemailer/lib/addressparser');

const Joi = require('joi');

let templates = false;

const structuredCloneWrapper = typeof structuredClone === 'function' ? structuredClone : obj => JSON.parse(JSON.stringify(obj));

function checkRangeQuery(uids, ne) {
    // check if uids is a straight continous array and if such then return a range query,
    // otherwise retrun a $in query

    if (uids.length === 1) {
        return {
            [!ne ? '$eq' : '$ne']: uids[0]
        };
    }

    for (let i = 1, len = uids.length; i < len; i++) {
        if (uids[i] !== uids[i - 1] + 1) {
            // TODO: group into AND conditions, otherwise expands too much!
            return {
                [!ne ? '$in' : '$nin']: uids
            };
        }
    }

    if (!ne) {
        return {
            $gte: uids[0],
            $lte: uids[uids.length - 1]
        };
    } else {
        return {
            $not: {
                $gte: uids[0],
                $lte: uids[uids.length - 1]
            }
        };
    }
}

function normalizeDomain(domain) {
    domain = (domain || '').toLowerCase().trim();
    try {
        if (/^xn--/.test(domain)) {
            domain = punycode.toUnicode(domain).normalize('NFC').toLowerCase().trim();
        }
    } catch (E) {
        // ignore
    }

    return domain;
}

function normalizeAddress(address, withNames, options) {
    if (typeof address === 'string') {
        address = {
            address
        };
    }
    if (!address || !address.address) {
        return '';
    }

    options = options || {};

    let removeLabel = typeof options.removeLabel === 'boolean' ? options.removeLabel : false;
    let removeDots = typeof options.removeDots === 'boolean' ? options.removeDots : false;

    let user = address.address.substr(0, address.address.lastIndexOf('@')).normalize('NFC').toLowerCase().trim();

    if (removeLabel) {
        user = user.replace(/\+[^@]*$/, '');
    }

    if (removeDots) {
        user = user.replace(/\./g, '');
    }

    let domain = normalizeDomain(address.address.substr(address.address.lastIndexOf('@') + 1));

    let addr = user + '@' + domain;

    if (withNames) {
        return {
            name: address.name || '',
            address: addr
        };
    }

    return addr;
}

/**
 * Generate a list of possible wildcard addresses by generating all posible
 * substrings of the username email address part.
 *
 * @param {String} username - The username part of the email address.
 * @param {String} domain - The domain part of the email address.
 * @return {Array} The list of all possible username wildcard addresses,
 *   that would match this email address (as given by the params).
 */
function getWildcardAddresses(username, domain) {
    if (typeof username !== 'string' || typeof domain !== 'string') {
        return [];
    }

    let result = ['*@' + domain];
    // <= generates the 'simple' wildcard (a la '*@') address.
    for (let i = 1; i < Math.min(username.length, consts.MAX_ALLOWED_WILDCARD_LENGTH) + 1; i++) {
        result.unshift('*' + username.substr(-i) + '@' + domain);
        result.unshift(username.substr(0, i) + '*@' + domain);
    }

    return result;
}

// returns a redis config object with a retry strategy
function redisConfig(defaultConfig) {
    return defaultConfig;
}

function decodeAddresses(addresses) {
    addresses.forEach(address => {
        address.name = (address.name || '').toString();
        if (address.name) {
            try {
                address.name = libmime.decodeWords(address.name);
            } catch (E) {
                //ignore, keep as is
            }
        }
        if (/@xn--/.test(address.address)) {
            address.address =
                address.address.substr(0, address.address.lastIndexOf('@') + 1) +
                punycode.toUnicode(address.address.substr(address.address.lastIndexOf('@') + 1));
        }
        if (address.group) {
            decodeAddresses(address.group);
        }
    });
}

function flatAddresses(addresses) {
    let list = [];
    let walk = address => {
        if (address.address) {
            list.push(address);
        } else if (address.group) {
            address.group.forEach(walk);
        }
    };
    walk(addresses);
    return list;
}

function getMailboxCounter(db, mailbox, type, done) {
    let prefix = type ? type : 'total';
    db.redis.get(prefix + ':' + mailbox.toString(), (err, sum) => {
        if (err) {
            return done(err);
        }

        if (sum !== null) {
            return done(null, Number(sum));
        }

        // calculate sum
        let query = { mailbox };
        if (type) {
            query[type] = true;
        }

        db.database.collection('messages').countDocuments(query, (err, sum) => {
            if (err) {
                return done(err);
            }

            // cache calculated sum in redis
            db.redis
                .multi()
                .set(prefix + ':' + mailbox.toString(), sum)
                .expire(prefix + ':' + mailbox.toString(), consts.MAILBOX_COUNTER_TTL)
                .exec(err => {
                    if (err) {
                        errors.notify(err);
                    }
                    done(null, sum);
                });
        });
    });
}

function renderEmailTemplate(tags, template) {
    let result = JSON.parse(JSON.stringify(template));

    let specialTags = {
        TIMESTAMP: Date.now(),
        HOSTNAME: tags.DOMAIN || os.hostname()
    };

    let walk = (node, nodeKey) => {
        if (!node) {
            return;
        }

        Object.keys(node || {}).forEach(key => {
            if (!node[key] || ['content'].includes(key)) {
                return;
            }

            if (Array.isArray(node[key])) {
                return node[key].forEach(child => walk(child, nodeKey));
            }

            if (typeof node[key] === 'object') {
                return walk(node[key], key);
            }

            if (typeof node[key] === 'string') {
                let isHTML = /html/i.test(key);
                node[key] = node[key].replace(/\[([^\]]+)\]/g, (match, tag) => {
                    if (tag in tags) {
                        return isHTML ? he.encode(tags[tag]) : tags[tag];
                    } else if (tag in specialTags) {
                        return isHTML ? he.encode((specialTags[tag] || '').toString()) : specialTags[tag];
                    }
                    return match;
                });
                return;
            }
        });
    };

    walk(result, false);

    return result;
}

async function getEmailTemplates(tags) {
    if (templates) {
        return templates.map(template => renderEmailTemplate(tags, template));
    }
    let templateFolder = pathlib.join(__dirname, '..', 'emails');
    let files = await fs.promises.readdir(templateFolder);

    files = files.sort((a, b) => a.localeCompare(b));

    let filesMap = new Map();

    for (let file of files) {
        let fParts = pathlib.parse(file);
        try {
            let value = await fs.promises.readFile(pathlib.join(templateFolder, file));

            let ext = fParts.ext.toLowerCase();
            let name = fParts.name.toLowerCase();
            if (name.indexOf('.') >= 0) {
                name = name.substr(0, name.indexOf('.'));
            }

            let type = false;
            switch (ext) {
                case '.json': {
                    try {
                        value = JSON.parse(value.toString('utf-8'));
                        type = 'message';
                    } catch (E) {
                        //ignore?
                    }
                    break;
                }
                case '.html':
                case '.htm':
                    value = value.toString('utf-8');
                    type = 'html';
                    break;
                case '.text':
                case '.txt':
                    value = value.toString('utf-8');
                    type = 'text';
                    break;
                default: {
                    if (name.length < fParts.name.length) {
                        type = 'attachment';
                        value = {
                            filename: fParts.base.substr(name.length + 1),
                            content: value.toString('base64'),
                            encoding: 'base64'
                        };
                    }
                }
            }

            if (type) {
                if (!filesMap.has(name)) {
                    filesMap.set(name, {});
                }
                if (type === 'attachment') {
                    if (!filesMap.get(name).attachments) {
                        filesMap.get(name).attachments = [value];
                    } else {
                        filesMap.get(name).attachments.push(value);
                    }
                } else {
                    filesMap.get(name)[type] = value;
                }
            }
        } catch (err) {
            // ignore
        }
    }

    let newTemplates = Array.from(filesMap)
        .map(entry => {
            let name = escapeRegexStr(entry[0]);
            entry = entry[1];
            if (!entry.message || entry.disabled) {
                return false;
            }

            if (entry.html) {
                entry.message.html = entry.html;
            }

            if (entry.text) {
                entry.message.text = entry.text;
            }

            if (entry.attachments) {
                entry.message.attachments = [].concat(entry.message.attachments || []).concat(entry.attachments);

                if (entry.message.html) {
                    entry.message.attachments.forEach(attachment => {
                        if (entry.message.html.indexOf(attachment.filename) >= 0) {
                            // replace html image link with a link to the attachment
                            let fname = escapeRegexStr(attachment.filename);
                            entry.message.html = entry.message.html.replace(
                                new RegExp('(["\'])(?:.\\/)?(?:' + name + '.)?' + fname + '(?=["\'])', 'g'),
                                (m, p) => {
                                    attachment.cid = attachment.cid || crypto.randomBytes(8).toString('hex') + '-[TIMESTAMP]@[DOMAIN]';
                                    return p + 'cid:' + attachment.cid;
                                }
                            );
                        }
                    });
                }
            }

            if (entry.text) {
                entry.message.text = entry.text;
            }

            return entry.message;
        })
        .filter(entry => entry && !entry.disabled);

    templates = newTemplates;
    return templates.map(template => renderEmailTemplate(tags, template));
}

function escapeRegexStr(string) {
    let specials = ['-', '[', ']', '/', '{', '}', '(', ')', '*', '+', '?', '.', '\\', '^', '$', '|'];
    return string.replace(RegExp('[' + specials.join('\\') + ']', 'g'), '\\$&');
}

function getRelayData(url) {
    let urlparts = urllib.parse(url);
    let targetMx = {
        host: urlparts.hostname,
        port: urlparts.port || 25,
        auth: urlparts.auth
            ? [urlparts.auth].map(auth => {
                  let parts = auth.split(':');
                  return {
                      user: decodeURIComponent(parts[0] || ''),
                      pass: decodeURIComponent(parts[1] || '')
                  };
              })[0]
            : false,
        secure: urlparts.protocol === 'smtps:',
        A: [].concat(net.isIPv4(urlparts.hostname) ? urlparts.hostname : []),
        AAAA: [].concat(net.isIPv6(urlparts.hostname) ? urlparts.hostname : [])
    };
    let data = {
        mx: [
            {
                priority: 0,
                mx: true,
                exchange: targetMx.host,
                A: targetMx.A,
                AAAA: targetMx.AAAA
            }
        ],
        mxPort: targetMx.port,
        mxAuth: targetMx.auth,
        mxSecure: targetMx.secure,
        url
    };

    return data;
}

function isId(value) {
    if (!value) {
        // obviously
        return false;
    }

    if (typeof value === 'object' && ObjectId.isValid(value)) {
        return true;
    }

    if (typeof value === 'string' && /^[a-fA-F0-9]{24}$/.test(value) && ObjectId.isValid(value)) {
        return true;
    }

    return false;
}

function uview(address) {
    if (!address) {
        return '';
    }

    if (typeof address !== 'string') {
        address = address.toString() || '';
    }

    let atPos = address.indexOf('@');
    if (atPos < 0) {
        return address.replace(/\./g, '').toLowerCase();
    } else {
        return (address.substr(0, atPos).replace(/\./g, '') + address.substr(atPos)).toLowerCase();
    }
}

function validationErrors(validationResult) {
    const errors = {};
    if (validationResult.error && validationResult.error.details) {
        validationResult.error.details.forEach(detail => {
            if (!errors[detail.path]) {
                errors[detail.path] = detail.message;
            }
        });
    }
    return errors;
}

function checkSocket(socket) {
    if (!socket || socket.destroyed || socket.readyState !== 'open') {
        throw new Error('Socket not open');
    }
}

function getHostname(req) {
    let host =
        []
            .concat(req.headers.host || [])
            .concat(req.authority || [])
            .concat(req.ip || [])
            .shift() || '';
    host = host.split(':').shift();

    if (host) {
        host = normalizeDomain(host);
    }

    return host;
}

function normalizeIp(ip) {
    ip = (ip || '').toString().toLowerCase().trim();

    if (/^[a-f0-9:]+:(\d+\.){3}\d+$/.test(ip)) {
        // remove pseudo IPv6 prefix
        ip = ip.replace(/^[a-f0-9:]+:((\d+\.){3}\d+)$/, '$1');
    }

    if (net.isIPv6(ip)) {
        // use the short version
        return ipaddr.parse(ip).toString();
    }

    return ip;
}

function prepareArmoredPubKey(pubKey) {
    pubKey = (pubKey || '').toString().replace(/\r?\n/g, '\n').trim();
    if (/^-----[^-]+-----\n/.test(pubKey) && !/\n\n/.test(pubKey)) {
        // header is missing, add blank line after first newline
        pubKey = pubKey.replace(/\n/, '\n\n');
    }
    return pubKey;
}

function getPGPUserId(pubKey) {
    let name = '';
    let address = '';

    if (!pubKey || !pubKey.users || !pubKey.users.length) {
        return { name, address };
    }

    let userData = pubKey.users.find(u => u && u.userID && (u.userID.userID || u.userID.name || u.userID.email));
    if (!userData) {
        return { name, address };
    }

    name = userData.userID.name || '';
    address = userData.userID.address || '';

    if (!name || !address) {
        let user = addressparser(userData.userID.userID);
        if (user && user.length) {
            if (!address && user[0].address) {
                address = normalizeAddress(user[0].address);
            }
            if (!name && user[0].name) {
                try {
                    name = libmime.decodeWords(user[0].name || '').trim();
                } catch (E) {
                    // failed to parse value
                    name = user[0].name || '';
                }
            }
        }
    }

    return { name, address };
}

function formatFingerprint(fingerprint) {
    if (typeof fingerprint === 'string') {
        return fingerprint.match(/.{1,2}/g).join(':');
    }

    let out = [];
    for (let nr of fingerprint) {
        out.push((nr < 0x10 ? '0' : '') + nr.toString(16).toLowerCase());
    }
    return out.join(':');
}

function getEnabled2fa(enabled2fa) {
    let list = Array.isArray(enabled2fa) ? enabled2fa : [].concat(enabled2fa ? 'totp' : []);

    if (list.includes('u2f')) {
        let listSet = new Set(list);
        listSet.delete('u2f'); // not supported anymore
        list = Array.from(listSet);
    }

    return list;
}

function roundTime(seconds) {
    let days = Math.floor(seconds / (24 * 3600));
    if (days) {
        return `${days} ${days === 1 ? 'day' : 'days'}`;
    }

    let hours = Math.floor(seconds / 3600);
    if (hours) {
        return `${hours} ${hours === 1 ? 'hour' : 'hours'}`;
    }

    let minutes = Math.floor(seconds / 3600);
    if (minutes) {
        return `${minutes} ${minutes === 1 ? 'minute' : 'minutes'}`;
    }

    return `${seconds} ${seconds === 1 ? 'second' : 'seconds'}`;
}

function parsePemBundle(bundle) {
    bundle = (bundle || '').toString().split(/\r?\n/).join('\x00');
    let matches = bundle.match(/[-]{3,}BEGIN [^-]+[-]{3,}.*?[-]{3,}END [^-]+[-]{3,}/g);
    if (matches) {
        matches = Array.from(matches).map(cert => cert.replace(/\x00/g, '\n') + '\n');
    }
    return matches;
}

function buildCertChain(cert, ca) {
    return [cert]
        .concat(ca || [])
        .flatMap(ca => ca)
        .map(ca => ca.trim() + '\n')
        .filter(ca => ca.trim())
        .join('\n');
}

// ignore function and symbol types
const joiTypeToOpenApiTypeMap = {
    any: 'object',
    number: 'number',
    link: 'string',
    boolean: 'boolean',
    date: 'string',
    string: 'string',
    binary: 'string'
};

function replaceWithRefs(reqBodyData) {
    if (reqBodyData.type === 'array') {
        const obj = reqBodyData.items;

        replaceWithRefs(obj);
    } else if (reqBodyData.type === 'object') {
        if (reqBodyData.objectName) {
            const objectName = reqBodyData.objectName;
            Object.keys(reqBodyData).forEach(key => {
                if (key !== '$ref' || key !== 'description') {
                    delete reqBodyData[key];
                }
            });
            reqBodyData.$ref = `#/components/schemas/${objectName}`;
        } else {
            for (const key in reqBodyData.properties) {
                replaceWithRefs(reqBodyData.properties[key]);
            }
        }
    } else if (reqBodyData.type === 'alternatives') {
        for (const obj in reqBodyData.oneOf) {
            replaceWithRefs(obj);
        }
    }
}

function parseComponetsDecoupled(component, components) {
    if (component.type === 'array') {
        const obj = structuredCloneWrapper(component.items); // copy

        if (obj.objectName) {
            for (const key in obj.properties) {
                parseComponetsDecoupled(obj.properties[key], components);
            }

            // in case the Array itself is marked as a separate object >
            const objectName = obj.objectName;
            components[objectName] = obj;
            delete components[objectName].objectName;
            // ^
        }
    } else if (component.type === 'object') {
        const obj = structuredCloneWrapper(component); // copy
        const objectName = obj.objectName;

        for (const key in obj.properties) {
            parseComponetsDecoupled(obj.properties[key], components);
        }

        if (objectName) {
            components[objectName] = obj;
            delete components[objectName].objectName;
        }
    } else if (component.oneOf) {
        // Joi object is of 'alternatives' types
        for (const obj in component.oneOf) {
            parseComponetsDecoupled({ ...obj }, components);
        }
    }
}

/**
 * Parse Joi Objects
 */
function parseJoiObject(path, joiObject, requestBodyProperties) {
    if (joiObject.type === 'object') {
        const fieldsMap = joiObject._ids._byKey;

        const data = {
            type: joiObject.type,
            description: joiObject._flags.description,
            properties: {},
            required: []
        };

        if (joiObject._flags.objectName) {
            data.objectName = joiObject._flags.objectName;
        }

        if (path) {
            requestBodyProperties[path] = data;
        } else if (Array.isArray(requestBodyProperties)) {
            requestBodyProperties.push(data);
        } else {
            requestBodyProperties.items = data;
        }

        for (const [key, value] of fieldsMap) {
            if (value.schema._flags.presence === 'required') {
                data.required.push(key);
            }
            parseJoiObject(key, value.schema, data.properties);
        }
    } else if (joiObject.type === 'alternatives') {
        const matches = joiObject.$_terms.matches;

        const data = {
            oneOf: [],
            description: joiObject._flags.description
        };

        if (path) {
            requestBodyProperties[path] = data;
        } else if (Array.isArray(requestBodyProperties)) {
            requestBodyProperties.push(data);
        } else {
            requestBodyProperties.items = data;
        }

        for (const alternative of matches) {
            parseJoiObject(null, alternative.schema, data.oneOf);
        }
    } else if (joiObject.type === 'array') {
        const elems = joiObject?.$_terms.items;

        const data = {
            type: 'array',
            items: {},
            description: joiObject._flags.description
        };

        if (path) {
            requestBodyProperties[path] = data;
        } else if (Array.isArray(requestBodyProperties)) {
            requestBodyProperties.push(data);
        } else {
            requestBodyProperties.items = data;
        }
        parseJoiObject(null, elems[0], data);
    } else {
        const openApiType = joiTypeToOpenApiTypeMap[joiObject.type]; // even if type is object here then ignore and do not go recursive
        const isRequired = joiObject._flags.presence === 'required';
        const description = joiObject._flags.description;
        let format = undefined;

        if (!openApiType) {
            throw new Error('Unsupported type! Check API endpoint!');
        }

        if (joiObject.type !== openApiType) {
            // type has changed, so probably string, acquire format
            format = joiObject.type;
        }

        const data = { type: openApiType, description, required: isRequired };
        if (format) {
            data.format = format;

            if (data.format === 'date') {
                data.format = 'date-time';
            }
<<<<<<< HEAD
=======
        }

        // enum check
        if (joiObject._valids) {
            const enumValues = [];
            for (const validEnumValue of joiObject._valids._values) {
                enumValues.push(validEnumValue);
            }
            if (enumValues.length > 0) {
                data.enum = enumValues;
            }
        }

        // example check
        if (joiObject.$_terms && joiObject.$_terms.examples && joiObject.$_terms.examples.length > 0) {
            const example = joiObject.$_terms.examples[0];

            data.example = example;
>>>>>>> fae91d14
        }

        if (path) {
            requestBodyProperties[path] = data;
        } else if (Array.isArray(requestBodyProperties)) {
            requestBodyProperties.push(data);
        } else {
            requestBodyProperties.items = data;
        }
    }
}

module.exports = {
    normalizeAddress,
    normalizeDomain,
    normalizeIp,
    getHostname,
    getWildcardAddresses,
    redisConfig,
    checkRangeQuery,
    decodeAddresses,
    flatAddresses,
    getMailboxCounter,
    getEmailTemplates,
    getRelayData,
    isId,
    uview,
    escapeRegexStr,
    validationErrors,
    checkSocket,
    prepareArmoredPubKey,
    getPGPUserId,
    formatFingerprint,
    getEnabled2fa,
    roundTime,
    parsePemBundle,
    buildCertChain,

    formatMetaData: metaData => {
        if (typeof metaData === 'string') {
            try {
                metaData = JSON.parse(metaData);
            } catch (err) {
                // ignore
            }
        }
        return metaData || {};
    },

    responseWrapper(middleware) {
        return async (req, res) => {
            req._localId = crypto.randomBytes(8).toString('hex');
            try {
                await middleware(req, res);
            } catch (err) {
                let data = {
                    error: err.formattedMessage || err.message
                };

                switch (err.code) {
                    case 'ALREADYEXISTS':
                        err.responseCode = err.responseCode || 400;
                        err.code = 'MailboxExistsError';
                        break;
                    case 'NONEXISTENT':
                        err.responseCode = err.responseCode || 404;
                        err.code = 'NoSuchMailbox';
                        break;
                    case 'CANNOT':
                        err.responseCode = err.responseCode || 400;
                        err.code = 'DisallowedMailboxMethod';
                        break;
                }

                if (err.responseCode) {
                    res.status(err.responseCode);
                }

                if (err.code) {
                    data.code = err.code;
                }

                if (err.details && typeof err.details === 'object') {
                    for (let key of Object.keys(err.details)) {
                        if (!data[key]) {
                            data[key] = err.details[key];
                        }
                    }
                }

                log.http(
                    'Error',
                    `${req.method} ${req.url} sess=${(req.params && req.params.sess) || '-'} user=${req.user ? req.user : '-'} error=${JSON.stringify(
                        err.stack
                    )}`
                );

                res.charSet('utf-8');
                res.json(data);
            }
        };
    },

    async generateAPiDocs(routes) {
        let docs = {
            openapi: '3.0.0',
            info: {
                title: 'WildDuck API',
                description: 'WildDuck API docs',
                version: '1.0.0',
                contact: {
                    url: 'https://github.com/nodemailer/wildduck'
                }
            },
            servers: [{ url: 'https://api.wildduck.email' }],
            tags: [
                { name: 'Addresses' },
                { name: 'ApplicationPasswords' },
                {
                    name: 'Archive',
                    description:
                        'Archive includes all deleted messages. Once messages are old enough then these are permanenetly deleted from the archive as well. Until then you can restore the deleted messages.'
                },
                {
                    name: 'Audit',
                    description:
                        'Auditing allows to monitor an email account. All existing, deleted and new emails are copied to the auditing system. See also https://github.com/nodemailer/wildduck-audit-manager'
                },
                { name: 'Authentication' },
                { name: 'Autoreplies' },
                {
                    name: 'Certs',
                    description:
                        'WildDuck allows to register TLS certificates to be used with SNI connections. These certificates are used by IMAP, POP3, API and SMTP servers when a SNI capable client establishes a TLS connection. This does not apply for MX servers.'
                },
                {
                    name: 'DKIM',
                    description:
                        'Whenever an email is sent WildDuck checks if there is a DKIM key registered for the domain name of the sender address and uses it to sign the message.'
                },
                {
                    name: 'DomainAccess',
                    description: 'Add sender domain names to allowlist (messages are all accepted) or blocklist (messages are sent to Spam folder)'
                },
                { name: 'DomainAliases' },
                { name: 'Filters' },
                { name: 'Mailboxes' },
                { name: 'Messages' },
                { name: 'Settings' },
                {
                    name: 'Storage',
                    description:
                        'Storage allows easier attachment handling when composing Draft messages. Instead of uploading the attachmnent with every draft update, you store the attachment to the Storage and then link stored file for the Draft.'
                },
                { name: 'Submission' },
                { name: 'TwoFactorAuth' },
                { name: 'Users' },
                { name: 'Webhooks' }
            ]
        };

        const mapPathToMethods = {}; // map -> {path -> {post -> {}, put -> {}, delete -> {}, get -> {}}}

        for (const routePath in routes) {
            const route = routes[routePath];
            const { spec } = route;

            if (spec.exclude) {
                continue;
            }

            if (!mapPathToMethods[spec.path]) {
                mapPathToMethods[spec.path] = {};
            }

            mapPathToMethods[spec.path][spec.method.toLowerCase()] = {};
            const operationObj = mapPathToMethods[spec.path][spec.method.toLowerCase()];
            // 1) add tags
            operationObj.tags = spec.tags;

            // 2) add summary
            operationObj.summary = spec.summary;

            // 3) add description
            operationObj.description = spec.description;

            // 4) add operationId
            operationObj.operationId = spec.name || route.name;

            // 5) add requestBody
            const applicationType = spec.applicationType || 'application/json';

            if (spec.validationObjs?.requestBody && Object.keys(spec.validationObjs.requestBody).length > 0) {
                operationObj.requestBody = {
                    content: {
                        [applicationType]: {
                            schema: {}
                        }
                    },
                    required: true
                };

                // convert to Joi object for easier parsing
                parseJoiObject('schema', Joi.object(spec.validationObjs?.requestBody), operationObj.requestBody.content[applicationType]);
            }

            // 6) add parameters (queryParams + pathParams).
            operationObj.parameters = [];
            for (const paramKey in spec.validationObjs?.pathParams) {
                const paramKeyData = spec.validationObjs.pathParams[paramKey];

                const obj = {};
                obj.name = paramKey;
                obj.in = 'path';
                obj.description = paramKeyData._flags.description;
                obj.required = paramKeyData._flags.presence === 'required';
                obj.schema = { type: paramKeyData.type };
                operationObj.parameters.push(obj);
            }

            for (const paramKey in spec.validationObjs?.queryParams) {
                const paramKeyData = spec.validationObjs.queryParams[paramKey];

                const obj = {};
                obj.name = paramKey;
                obj.in = 'query';
                obj.description = paramKeyData._flags.description;
                obj.required = paramKeyData._flags.presence === 'required';
                obj.schema = { type: paramKeyData.type };

                // enum check
                if (paramKeyData._valids) {
                    const enumValues = [];
                    for (const validEnumValue of paramKeyData._valids._values) {
                        enumValues.push(validEnumValue);
                    }
                    if (enumValues.length > 0) {
                        obj.schema.enum = enumValues;
                    }
                }

                // example check
                if (paramKeyData.$_terms && paramKeyData.$_terms.examples && paramKeyData.$_terms.examples.length > 0) {
                    const example = paramKeyData.$_terms.examples[0];

                    obj.schema.example = example;
                }

                operationObj.parameters.push(obj);
            }

            // 7) add responses
            const responseType = spec.responseType || 'application/json';
            operationObj.responses = {};

            for (const resHttpCode in spec.validationObjs?.response) {
                const resBodyData = spec.validationObjs.response[resHttpCode];

                operationObj.responses[resHttpCode] = {
                    description: resBodyData.description,
                    content: {
                        [responseType]: {
                            schema: {}
                        }
                    }
                };

                const obj = operationObj.responses[resHttpCode];

                parseJoiObject('schema', resBodyData.model, obj.content[responseType]);
            }
        }

        const components = { components: { schemas: {} } };

        for (const path in mapPathToMethods) {
            // for every path
            const pathData = mapPathToMethods[path];

            for (const httpMethod in pathData) {
                // for every http method (post, put, get, delete)
                const innerData = pathData[httpMethod];

                // for every requestBody obj
                for (const key in innerData?.requestBody?.content[Object.keys(innerData.requestBody.content)[0]].schema.properties) {
                    const reqBodyData = innerData.requestBody.content[Object.keys(innerData.requestBody.content)[0]].schema.properties[key];

                    parseComponetsDecoupled(reqBodyData, components.components.schemas);
                    replaceWithRefs(reqBodyData);
                }

                // for every response object
                for (const key in innerData.responses) {
                    // key here is http method (2xx, 4xx, 5xx)
                    const obj = innerData.responses[key].content[Object.keys(innerData.responses[key].content)[0]].schema;
                    parseComponetsDecoupled(obj, components.components.schemas);
                    replaceWithRefs(obj);
                }
            }
        }

        // refify components that use other components
        for (const obj of Object.values(components.components.schemas)) {
            replaceWithRefs(obj);
        }

        const finalObj = { paths: mapPathToMethods };

        components.components.securitySchemes = {
            AccessTokenAuth: {
                name: 'X-Access-Token',
                type: 'apiKey',
                in: 'header',
                description: `If authentication is enabled in the WildDuck configuration, you will need to supply an access token in the \`X-Access-Token\` header.\n
                \`\`\`json
                {
                    "X-Access-Token": "59fc66a03e54454869460e45"
                }
                \`\`\`
                `
            }
        };

        docs = { ...docs, ...finalObj };
        docs = { ...docs, ...components };

        docs = {
            ...docs,
            security: [{ AccessTokenAuth: [] }]
        };

        await fs.promises.writeFile(__dirname + '/../openapidocs.json', JSON.stringify(docs));
    }
};<|MERGE_RESOLUTION|>--- conflicted
+++ resolved
@@ -771,8 +771,6 @@
             if (data.format === 'date') {
                 data.format = 'date-time';
             }
-<<<<<<< HEAD
-=======
         }
 
         // enum check
@@ -791,7 +789,6 @@
             const example = joiObject.$_terms.examples[0];
 
             data.example = example;
->>>>>>> fae91d14
         }
 
         if (path) {
